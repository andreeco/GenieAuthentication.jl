--- conflicted
+++ resolved
@@ -1,11 +1,7 @@
 name = "GenieAuthentication"
 uuid = "e115e502-7e3a-11e9-29b2-aba8be6c6778"
 authors = ["Adrian Salceanu <e@essenciary.com>"]
-<<<<<<< HEAD
-version = "1.2.1"
-=======
 version = "2.0.0"
->>>>>>> f84b877b
 
 [deps]
 Genie = "c43c736e-a2d1-11e8-161f-af95117fbd1e"
@@ -17,8 +13,8 @@
 
 [compat]
 Genie = "5"
-GeniePlugins = "0.1"
-GenieSession = "0.1"
-GenieSessionFileSession = "0.1"
+GeniePlugins = "1"
+GenieSession = "1"
+GenieSessionFileSession = "1"
 SearchLight = "1, 2"
 julia = "1.6"